--- conflicted
+++ resolved
@@ -371,11 +371,7 @@
         if np.any(np.array(ap) > 1.0):
             warnings.warn("Reordering of Schur matrix was inaccurate.")
     elif method == 'krylov':
-<<<<<<< HEAD
-        R, Q, _, _ = sorted_krylov_schur(P, m, z=z)
-=======
-        Q, _, _ = sorted_krylov_schur(P, m, z=z, tol=tol_krylov)
->>>>>>> 5a2c91d0
+        R, Q, _, _ = sorted_krylov_schur(P, m, z=z, tol=tol_krylov)
     else:
         raise ValueError(f"Unknown method `{method!r}`.")
        
